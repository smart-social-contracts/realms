import json

from kybra import Async, CallResult, ic, match, update, query
from kybra.canisters.management import management_canister, HttpResponse, HttpTransformArgs
from kybra_simple_logging import get_logger

logger = get_logger("passport_verification")

RARIMO_API_BASE = "https://api.app.rarime.com"

<<<<<<< HEAD
# @query
# def transform_response(args: HttpTransformArgs) -> HttpResponse:
#     """Transform function for HTTP responses"""
#     logger.info(f"🔄 Transforming HTTP response")
#     http_response = args["response"]
#     logger.info(f"📊 Original response status: {http_response['status']}")
#     logger.info(f"📄 Response body size: {len(http_response['body'])} bytes")
#     logger.info(f"🧹 Clearing response headers for security")
#     http_response["headers"] = []
#     return http_response


def get_session_id(args: str) -> str:
    return ic.caller().to_str()

def get_event_id(args: str) -> str:
    principal_bytes = ic.id().to_str().encode("utf-8")
    number = int.from_bytes(principal_bytes, byteorder="big")
    logger.info(f"Event ID: {number}, derived from principal: {ic.id()}")
    return str(number)


@update
def get_verification_link(args: str) -> Async[str]:
    """Get the verification link from Rarimo API"""

    session_id = get_session_id(args)

    logger.info(f"🔗 Getting verification link for session: {session_id}")
    
    payload = {
        "data": {
            "id": session_id,
            "type": "user",
            "attributes": {
                "age_lower_bound": 18,
                "uniqueness": True,
                "nationality": "",
                "nationality_check": False,
                "event_id": get_event_id(args)
=======

def generate_verification_link(user_id: str) -> Async[text]:
    """Generate Rarimo verification link for passport verification using API calls"""
    logger.info(f"Generating verification link for user {user_id}")

    try:
        payload = {
            "data": {
                "id": user_id,
                "type": "user",
                "attributes": {
                    "age_lower_bound": 18,
                    "uniqueness": True,
                    "nationality": "",
                    "nationality_check": True,
                    "event_id": REALMS_EVENT_ID
                }
            }
        }

        logger.info(f"Sending HTTP POST request to Rarimo API with payload")
        
        http_result: CallResult = yield management_canister.http_request({
            "url": f"{RARIMO_API_BASE}/integrations/verificator-svc/private/verification-link",
            "max_response_bytes": 2_000,
            "method": {"post": None},
            "headers": [
                {"name": "Content-Type", "value": "application/json"}
            ],
            "body": json.dumps(payload).encode("utf-8"),
            "transform": {"function": (ic.id(), "rarimo_transform"), "context": bytes()}
        }).with_cycles(100_000_000)

        return match(
            http_result,
            {
                "Ok": lambda response: _process_verification_link_response(response, user_id),
                "Err": lambda err: json.dumps({"success": False, "error": f"HTTP request failed: {err}"})
            }
        )

    except Exception as e:
        logger.error(f"Error generating verification link: {str(e)}")
        return json.dumps({"success": False, "error": str(e)})


def _process_verification_link_response(response, user_id: str) -> text:
    """Process the response from Rarimo verification link API"""
    try:
        if response["status"] != 200:
            return json.dumps({
                "success": False,
                "error": f"API returned status {response['status']}"
            })

        response_text = response["body"].decode("utf-8")
        response_data = json.loads(response_text)
        
        if "data" in response_data and "attributes" in response_data["data"]:
            proof_params_url = response_data["data"]["attributes"]["get_proof_params"]
            
            qr_url = f"https://app.rarime.com/external?type=proof-request&proof_params_url={proof_params_url.replace(':', '%3A').replace('/', '%2F')}"
            
            qr_code_url = f"https://api.qrserver.com/v1/create-qr-code/?size=200x200&data={qr_url.replace(':', '%3A').replace('/', '%2F').replace('&', '%26').replace('=', '%3D').replace('?', '%3F')}"
            
            logger.info(f"Successfully generated verification link for user {user_id}")
            return json.dumps({
                "success": True,
                "verification_link": qr_url,
                "qr_code_url": qr_code_url,
                "user_id": user_id,
                "event_id": REALMS_EVENT_ID,
            })
        else:
            return json.dumps({
                "success": False,
                "error": "Invalid response format from Rarimo API"
            })
            
    except json.JSONDecodeError as e:
        logger.error(f"Failed to parse JSON response: {str(e)}")
        return json.dumps({
            "success": False,
            "error": f"Invalid JSON response: {str(e)}"
        })
    except Exception as e:
        logger.error(f"Error processing verification link response: {str(e)}")
        return json.dumps({"success": False, "error": str(e)})


def check_verification_status(user_id: str) -> Async[text]:
    """Check passport verification status from Rarimo API using IC HTTP outcalls"""
    logger.info(f"Checking verification status for user {user_id}")

    try:
        http_result: CallResult = yield management_canister.http_request(
            {
                "url": f"{RARIMO_API_BASE}/integrations/verificator-svc/private/verification-status/{user_id}",
                "max_response_bytes": 10_000,
                "method": {"get": None},
                "headers": [],
                "body": bytes(),
                "transform": {
                    "function": (ic.id(), "rarimo_transform"),
                    "context": bytes(),
                },
            }
        ).with_cycles(50_000_000)

        return match(
            http_result,
            {
                "Ok": lambda response: _process_verification_response(
                    response, user_id
                ),
                "Err": lambda err: json.dumps(
                    {
                        "success": False,
                        "error": f"HTTP request failed: {err}",
                        "status": "error",
                    }
                ),
            },
        )

    except Exception as e:
        logger.error(f"Error checking verification status: {str(e)}")
        return json.dumps({"success": False, "error": str(e), "status": "error"})


def _process_verification_response(response, user_id: str) -> text:
    """Process the HTTP response from Rarimo verification status API"""
    try:
        if response["status"] == 404:
            return json.dumps(
                {"success": True, "status": "not_found", "user_id": user_id}
            )

        if response["status"] != 200:
            return json.dumps(
                {
                    "success": False,
                    "error": f"API returned status {response['status']}",
                    "status": "error",
                }
            )

        response_text = response["body"].decode("utf-8")
        data = json.loads(response_text)

        verification_status = (
            data.get("data", {}).get("attributes", {}).get("status", "unknown")
        )

        logger.info(
            f"Retrieved verification status for user {user_id}: {verification_status}"
        )

        result = {"success": True, "status": verification_status, "user_id": user_id}

        if verification_status == "verified":
            attributes = data.get("data", {}).get("attributes", {})
            result.update(
                {
                    "citizenship": attributes.get("nationality"),
                    "verified_at": attributes.get("verified_at"),
                    "proof": attributes.get("proof_data", {}),
                }
            )

        return json.dumps(result)

    except json.JSONDecodeError as e:
        logger.error(f"Failed to parse JSON response: {str(e)}")
        return json.dumps(
            {
                "success": False,
                "error": f"Invalid JSON response: {str(e)}",
                "status": "error",
>>>>>>> 34e2f61b
            }
        }
    }
    
    logger.info(f"📤 Sending HTTP POST request to Rarimo API with payload: {json.dumps(payload)}")
    logger.info(f"🔄 Using 100M cycles for HTTP request")
    
    http_result: CallResult[HttpResponse] = yield management_canister.http_request({
        "url": f"{RARIMO_API_BASE}/integrations/verificator-svc/private/verification-link",
        "max_response_bytes": 2_000,
        "method": {"post": None},
        "headers": [
            {"name": "Content-Type", "value": "application/json"}
        ],
        "body": json.dumps(payload).encode("utf-8"),
        "transform": {"function": (ic.id(), "transform_response"), "context": bytes()}
    }).with_cycles(100_000_000)
    
    logger.info(f"✅ HTTP request sent to Rarimo API. Result: {http_result}")
    
    return match(
        http_result,
        {
            "Ok": lambda response: json.loads(response['body'].decode("utf-8")),
            "Err": lambda err: f"Error: {err}"
        }
    )


@update
def check_verification_status(args: str) -> Async[str]:
    """Check the verification status from Rarimo API"""
    session_id = get_session_id(args)
    logger.info(f"🔍 Checking verification status for session: {session_id}")
    
    logger.info(f"📤 Sending HTTP GET request to check status")
    logger.info(f"🔄 Using 100M cycles for status check request")
    
    http_result: CallResult[HttpResponse] = yield management_canister.http_request({
        "url": f"https://api.app.rarime.com/integrations/verificator-svc/private/verification-status/{session_id}",
        "max_response_bytes": 2_000,
        "method": {"get": None},
        "headers": [],
        "body": bytes(),
        "transform": {"function": (ic.id(), "transform_response"), "context": bytes()}
    }).with_cycles(100_000_000)
    
    return match(
        http_result,

        {
            "Ok": lambda response: json.loads(response.body.decode("utf-8")),
            "Err": lambda err: f"Error: {err}"
        }
    )<|MERGE_RESOLUTION|>--- conflicted
+++ resolved
@@ -8,7 +8,6 @@
 
 RARIMO_API_BASE = "https://api.app.rarime.com"
 
-<<<<<<< HEAD
 # @query
 # def transform_response(args: HttpTransformArgs) -> HttpResponse:
 #     """Transform function for HTTP responses"""
@@ -49,187 +48,6 @@
                 "nationality": "",
                 "nationality_check": False,
                 "event_id": get_event_id(args)
-=======
-
-def generate_verification_link(user_id: str) -> Async[text]:
-    """Generate Rarimo verification link for passport verification using API calls"""
-    logger.info(f"Generating verification link for user {user_id}")
-
-    try:
-        payload = {
-            "data": {
-                "id": user_id,
-                "type": "user",
-                "attributes": {
-                    "age_lower_bound": 18,
-                    "uniqueness": True,
-                    "nationality": "",
-                    "nationality_check": True,
-                    "event_id": REALMS_EVENT_ID
-                }
-            }
-        }
-
-        logger.info(f"Sending HTTP POST request to Rarimo API with payload")
-        
-        http_result: CallResult = yield management_canister.http_request({
-            "url": f"{RARIMO_API_BASE}/integrations/verificator-svc/private/verification-link",
-            "max_response_bytes": 2_000,
-            "method": {"post": None},
-            "headers": [
-                {"name": "Content-Type", "value": "application/json"}
-            ],
-            "body": json.dumps(payload).encode("utf-8"),
-            "transform": {"function": (ic.id(), "rarimo_transform"), "context": bytes()}
-        }).with_cycles(100_000_000)
-
-        return match(
-            http_result,
-            {
-                "Ok": lambda response: _process_verification_link_response(response, user_id),
-                "Err": lambda err: json.dumps({"success": False, "error": f"HTTP request failed: {err}"})
-            }
-        )
-
-    except Exception as e:
-        logger.error(f"Error generating verification link: {str(e)}")
-        return json.dumps({"success": False, "error": str(e)})
-
-
-def _process_verification_link_response(response, user_id: str) -> text:
-    """Process the response from Rarimo verification link API"""
-    try:
-        if response["status"] != 200:
-            return json.dumps({
-                "success": False,
-                "error": f"API returned status {response['status']}"
-            })
-
-        response_text = response["body"].decode("utf-8")
-        response_data = json.loads(response_text)
-        
-        if "data" in response_data and "attributes" in response_data["data"]:
-            proof_params_url = response_data["data"]["attributes"]["get_proof_params"]
-            
-            qr_url = f"https://app.rarime.com/external?type=proof-request&proof_params_url={proof_params_url.replace(':', '%3A').replace('/', '%2F')}"
-            
-            qr_code_url = f"https://api.qrserver.com/v1/create-qr-code/?size=200x200&data={qr_url.replace(':', '%3A').replace('/', '%2F').replace('&', '%26').replace('=', '%3D').replace('?', '%3F')}"
-            
-            logger.info(f"Successfully generated verification link for user {user_id}")
-            return json.dumps({
-                "success": True,
-                "verification_link": qr_url,
-                "qr_code_url": qr_code_url,
-                "user_id": user_id,
-                "event_id": REALMS_EVENT_ID,
-            })
-        else:
-            return json.dumps({
-                "success": False,
-                "error": "Invalid response format from Rarimo API"
-            })
-            
-    except json.JSONDecodeError as e:
-        logger.error(f"Failed to parse JSON response: {str(e)}")
-        return json.dumps({
-            "success": False,
-            "error": f"Invalid JSON response: {str(e)}"
-        })
-    except Exception as e:
-        logger.error(f"Error processing verification link response: {str(e)}")
-        return json.dumps({"success": False, "error": str(e)})
-
-
-def check_verification_status(user_id: str) -> Async[text]:
-    """Check passport verification status from Rarimo API using IC HTTP outcalls"""
-    logger.info(f"Checking verification status for user {user_id}")
-
-    try:
-        http_result: CallResult = yield management_canister.http_request(
-            {
-                "url": f"{RARIMO_API_BASE}/integrations/verificator-svc/private/verification-status/{user_id}",
-                "max_response_bytes": 10_000,
-                "method": {"get": None},
-                "headers": [],
-                "body": bytes(),
-                "transform": {
-                    "function": (ic.id(), "rarimo_transform"),
-                    "context": bytes(),
-                },
-            }
-        ).with_cycles(50_000_000)
-
-        return match(
-            http_result,
-            {
-                "Ok": lambda response: _process_verification_response(
-                    response, user_id
-                ),
-                "Err": lambda err: json.dumps(
-                    {
-                        "success": False,
-                        "error": f"HTTP request failed: {err}",
-                        "status": "error",
-                    }
-                ),
-            },
-        )
-
-    except Exception as e:
-        logger.error(f"Error checking verification status: {str(e)}")
-        return json.dumps({"success": False, "error": str(e), "status": "error"})
-
-
-def _process_verification_response(response, user_id: str) -> text:
-    """Process the HTTP response from Rarimo verification status API"""
-    try:
-        if response["status"] == 404:
-            return json.dumps(
-                {"success": True, "status": "not_found", "user_id": user_id}
-            )
-
-        if response["status"] != 200:
-            return json.dumps(
-                {
-                    "success": False,
-                    "error": f"API returned status {response['status']}",
-                    "status": "error",
-                }
-            )
-
-        response_text = response["body"].decode("utf-8")
-        data = json.loads(response_text)
-
-        verification_status = (
-            data.get("data", {}).get("attributes", {}).get("status", "unknown")
-        )
-
-        logger.info(
-            f"Retrieved verification status for user {user_id}: {verification_status}"
-        )
-
-        result = {"success": True, "status": verification_status, "user_id": user_id}
-
-        if verification_status == "verified":
-            attributes = data.get("data", {}).get("attributes", {})
-            result.update(
-                {
-                    "citizenship": attributes.get("nationality"),
-                    "verified_at": attributes.get("verified_at"),
-                    "proof": attributes.get("proof_data", {}),
-                }
-            )
-
-        return json.dumps(result)
-
-    except json.JSONDecodeError as e:
-        logger.error(f"Failed to parse JSON response: {str(e)}")
-        return json.dumps(
-            {
-                "success": False,
-                "error": f"Invalid JSON response: {str(e)}",
-                "status": "error",
->>>>>>> 34e2f61b
             }
         }
     }
@@ -281,7 +99,7 @@
         http_result,
 
         {
-            "Ok": lambda response: json.loads(response.body.decode("utf-8")),
+            "Ok": lambda response: json.loads(response['body'].decode("utf-8")),
             "Err": lambda err: f"Error: {err}"
         }
     )