--- conflicted
+++ resolved
@@ -39,13 +39,8 @@
     'table': TableColumnSolid,
     'users': UsersOutline,
     'home': HomeOutline,
-<<<<<<< HEAD
-    'file': FileChartBarSolid
-=======
     'file': FileChartBarSolid,
     'bell': BellSolid
-    // Add more icons as needed
->>>>>>> c2f042e5
 };
 
 /**
