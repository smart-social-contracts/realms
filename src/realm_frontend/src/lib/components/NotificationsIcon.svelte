--- conflicted
+++ resolved
@@ -29,11 +29,7 @@
         <Badge 
             color="red" 
             rounded 
-<<<<<<< HEAD
-            class="absolute -top-1 -right-1 px-2 py-1 text-xs font-bold leading-none text-white bg-red-600 border-2 border-white dark:border-gray-800 shadow-lg"
-=======
             class="absolute -top-1 -right-1 px-1 py-0.5 text-xs font-bold leading-none text-red-100 w-1 h-1 flex items-center justify-center"
->>>>>>> 27a8fa76
         >
             {$unreadCount > 99 ? '99+' : $unreadCount}
         </Badge>
