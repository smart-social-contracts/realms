--- conflicted
+++ resolved
@@ -5,11 +5,7 @@
 	import T from '$lib/components/T.svelte';
 	import { _ } from 'svelte-i18n';
 	import { isAuthenticated } from '$lib/stores/auth';
-<<<<<<< HEAD
-	import { userProfiles } from '$lib/stores/profiles';
-=======
 	import { userProfiles, hasJoined, profilesLoading } from '$lib/stores/profiles';
->>>>>>> 8554d769
 	import {
 		DarkMode,
 		Dropdown,
@@ -77,16 +73,12 @@
 		<!-- <Notifications />
 		<AppsMenu /> -->
 		<!-- <DarkMode /> -->
-<<<<<<< HEAD
-		{#if !$isAuthenticated || !($userProfiles && $userProfiles.length > 0)}
-=======
 		{#if $isAuthenticated && $profilesLoading}
 			<!-- Show a loading spinner while profile data is loading -->
 			<div class="flex items-center me-2">
 				<div class="animate-spin h-4 w-4 border-2 border-gray-300 rounded-full border-t-blue-600 mr-2"></div>
 			</div>
 		{:else if !hasJoined()}
->>>>>>> 8554d769
 			<Button class="me-2" color="alternative" href="/join" pill={true}>
 				<T key="buttons.join" default_text="Join" />
 			</Button>
