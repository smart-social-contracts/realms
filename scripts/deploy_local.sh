--- conflicted
+++ resolved
@@ -3,30 +3,16 @@
 set -e
 set -x
 
-<<<<<<< HEAD
-# pkill -9 pocket-ic || pkill -9 dfx || true
-# dfx stop
-# dfx start --clean --background --logfile dfx.log
-
+pkill -9 pocket-ic || pkill -9 dfx || true
+dfx stop
+dfx start --clean --background --logfile dfx.log
 dfx deploy internet_identity
-=======
-# dfx stop
-# dfx start --clean --background --logfile dfx.log
-# dfx deploy internet_identity
-
->>>>>>> 24f5740d
-
 scripts/install_extensions.sh
-# dfx deploy realm_backend --yes
-# dfx generate realm_backend
-# npm install --legacy-peer-deps
-# npm run prebuild --workspace realm_frontend
-# npm run build --workspace realm_frontend
+dfx deploy realm_backend --yes
+dfx generate realm_backend
+npm install --legacy-peer-deps
+npm run prebuild --workspace realm_frontend
+npm run build --workspace realm_frontend
 sh scripts/update_config.sh
 dfx deploy realm_frontend
-
-<<<<<<< HEAD
-scripts/setup_demo.sh
-=======
-# scripts/setup_demo.sh
->>>>>>> 24f5740d
+scripts/setup_demo.sh