--- conflicted
+++ resolved
@@ -23,7 +23,6 @@
 fi
 
 
-<<<<<<< HEAD
 # Quickly check if the Python environment has not even been setup by check if
 # kybra requirements are installed in Python, and quit fast if not.
 echo "Checking kybra installation..."
@@ -31,24 +30,6 @@
     echo "Kybra not found. Installing requirements..."
     pip3 install -r requirements.txt
 }
-
-=======
-# Check if virtual environment is activated, if not activate it
-if [[ "$VIRTUAL_ENV" == "" ]]; then
-    
-    # Check if venv folder exists and activate it
-    if [ -d "venv" ]; then
-        echo "Virtual environment found, activating..."
-        source venv/bin/activate
-        echo "Virtual environment activated: $VIRTUAL_ENV"
-    else
-        echo "Virtual environment not detected, please create it"
-        exit 1
-    fi
-else
-    echo "Virtual environment already active: $VIRTUAL_ENV"
-fi
->>>>>>> 00b4e2e5
 
 # Only stop dfx processes using our specific port
 lsof -ti:$PORT | xargs kill -9 2>/dev/null || true
