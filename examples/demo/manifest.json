{
<<<<<<< HEAD
  "type": "mundus",
  "realms": [
    {
      "name": "Realm1",
      "random": true,
      "members": 50,
      "organizations": 5
    },
    {
      "name": "Realm2",
      "random": true,
      "members": 30,
      "organizations": 3
    },
    {
      "name": "Realm3",
      "random": true,
      "members": 20,
      "organizations": 2
    }
  ],
  "registry": {
    "name": "MainRegistry"
  },
=======
  "realms": [
    "realm1",
    "realm2",
    "realm3"
  ],
  "registries": [
    "registry"
  ],
>>>>>>> d7696d7f
  "name": "Demo Mundus"
}<|MERGE_RESOLUTION|>--- conflicted
+++ resolved
@@ -1,30 +1,5 @@
 {
-<<<<<<< HEAD
   "type": "mundus",
-  "realms": [
-    {
-      "name": "Realm1",
-      "random": true,
-      "members": 50,
-      "organizations": 5
-    },
-    {
-      "name": "Realm2",
-      "random": true,
-      "members": 30,
-      "organizations": 3
-    },
-    {
-      "name": "Realm3",
-      "random": true,
-      "members": 20,
-      "organizations": 2
-    }
-  ],
-  "registry": {
-    "name": "MainRegistry"
-  },
-=======
   "realms": [
     "realm1",
     "realm2",
@@ -33,6 +8,5 @@
   "registries": [
     "registry"
   ],
->>>>>>> d7696d7f
   "name": "Demo Mundus"
 }